--- conflicted
+++ resolved
@@ -3,7 +3,6 @@
 import { Evt } from 'evt';
 import { io, type Socket } from 'socket.io-client';
 import { v4 } from 'uuid';
-import { PostHogTracking } from '@/lib/posthog';
 
 // Socket message types from ElizaOS core
 enum SOCKET_MESSAGE_TYPE {
@@ -530,20 +529,12 @@
       this.performanceMetrics.connectionTime = connectionTime;
       this.resolveConnect?.();
 
-<<<<<<< HEAD
-      // Track successful agent connection
-      const agentId = process.env.NEXT_PUBLIC_AGENT_ID;
-      if (agentId) {
-        PostHogTracking.getInstance().agentConnected(agentId);
-      }
-=======
       this.logDebugEvent({
         timestamp: Date.now(),
         type: 'connection',
         event: 'connected',
         data: { socketId: this.socket?.id, connectionTime },
       });
->>>>>>> c17bfd72
 
       // Rejoin any active channels after reconnection
       this.activeChannels.forEach((channelId) => {
@@ -699,20 +690,12 @@
       console.info(`[SocketIO] Disconnected. Reason: ${reason}`);
       this.isConnected = false;
 
-<<<<<<< HEAD
-      // Track agent disconnection
-      const agentId = process.env.NEXT_PUBLIC_AGENT_ID;
-      if (agentId) {
-        PostHogTracking.getInstance().agentDisconnected(agentId, reason);
-      }
-=======
       this.logDebugEvent({
         timestamp: Date.now(),
         type: 'connection',
         event: 'disconnect',
         data: { reason },
       });
->>>>>>> c17bfd72
 
       // Reset connect promise for next connection
       this.connectPromise = new Promise<void>((resolve) => {
@@ -732,11 +715,6 @@
         context: (error as any).context,
         type: (error as any).type,
       });
-<<<<<<< HEAD
-      
-      // Track socket connection error
-      PostHogTracking.getInstance().socketConnectionError(error.message || 'Unknown connection error');
-=======
 
       this.logDebugEvent({
         timestamp: Date.now(),
@@ -749,7 +727,6 @@
           type: (error as any).type,
         },
       });
->>>>>>> c17bfd72
     });
 
     // Track all socket events for debugging
