--- conflicted
+++ resolved
@@ -6,7 +6,6 @@
 import { SessionsProvider } from '@/contexts/SessionsContext';
 import { PanelLeft } from 'lucide-react';
 import SocketIOManager from '@/lib/socketio-manager';
-import { PostHogTracking } from '@/lib/posthog';
 
 interface AppLayoutProps {
   children: ReactNode;
@@ -19,13 +18,6 @@
   const [isConnected, setIsConnected] = useState(false);
 
   const userId = getUserId();
-
-  // Tracked sidebar toggle function
-  const handleSidebarToggle = () => {
-    const newCollapsedState = !isCollapsed;
-    setIsCollapsed(newCollapsedState);
-    PostHogTracking.getInstance().sidebarToggled(newCollapsedState);
-  };
 
   // Initialize socket connection and track connection state
   useEffect(() => {
@@ -81,22 +73,6 @@
             />
           )}
 
-<<<<<<< HEAD
-        {/* Sidebar */}
-        <div className={`
-          fixed inset-y-0 left-0 z-50 lg:static lg:inset-0
-          ${isMobileMenuOpen ? 'translate-x-0' : '-translate-x-full lg:translate-x-0'}
-          transition-transform duration-300 ease-in-out
-        `}>
-          <AppSidebar 
-            isCollapsed={isCollapsed}
-            onToggleCollapse={handleSidebarToggle}
-            isConnected={isConnected}
-            isMobileMenuOpen={isMobileMenuOpen}
-            onMobileMenuToggle={() => setIsMobileMenuOpen(!isMobileMenuOpen)}
-          />
-        </div>
-=======
           {/* Sidebar */}
           <div className={`
             fixed inset-y-0 left-0 z-50 lg:static lg:inset-0
@@ -111,7 +87,6 @@
               onMobileMenuToggle={() => setIsMobileMenuOpen(!isMobileMenuOpen)}
             />
           </div>
->>>>>>> c17bfd72
 
           {/* Main Content */}
           <div className="flex-1 min-w-0 relative">
