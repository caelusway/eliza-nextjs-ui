'use client';

import React, { useState, useEffect } from 'react';
import { usePrivy } from '@privy-io/react-auth';
import { useRouter } from 'next/navigation';
import {
  User,
  Mail,
  Copy,
  Send,
  UserPlus,
  LogOut,
  Check,
  ExternalLink,
  RefreshCw,
  Calendar,
  Users,
  Link,
  Settings,
  Badge,
  Clock,
  X,
} from 'lucide-react';
import { cn } from '@/lib/utils';
import { formatDistanceToNow } from 'date-fns';
import { useUIConfigSection } from '@/hooks/use-ui-config';

interface InviteCode {
  id: string;
  code: string;
  used: boolean;
  used_by?: string;
  created_at: string;
  expires_at?: string;
  status?: 'pending' | 'email_sent' | 'accepted' | 'expired';
  current_uses?: number;
  max_uses?: number;
  is_legacy?: boolean;
  email_sent_to?: string | null;
  email_sent_at?: string | null;
}

interface UserInviteStats {
  invites: InviteCode[];
  remaining_codes: number;
  invited_users: Array<{
    username: string;
    email: string | null;
    joined_at: string;
  }>;
}

// Toast notification component (will be rendered inside the component to access config)
const Toast = ({
  message,
  isVisible,
  primaryColor,
}: {
  message: string;
  isVisible: boolean;
  primaryColor: string;
}) => (
  <div
    className={cn(
      'fixed bottom-4 left-1/2 transform -translate-x-1/2 z-50',
      'px-4 py-3 rounded-xl shadow-2xl backdrop-blur-md',
      'transition-all duration-300 ease-in-out text-sm font-medium',
      'border',
      isVisible
        ? 'translate-y-0 opacity-100 scale-100'
        : 'translate-y-8 opacity-0 scale-95 pointer-events-none'
    )}
    style={{
      backgroundColor: 'rgba(43, 43, 43, 0.9)',
      borderColor: primaryColor,
      color: primaryColor,
    }}
  >
    <div className="flex items-center gap-2">
      <Check className="w-4 h-4" />
      {message}
    </div>
  </div>
);

export default function AccountPage() {
  const { user, authenticated, logout } = usePrivy();
  const router = useRouter();
  const [inviteStats, setInviteStats] = useState<UserInviteStats | null>(null);
  const [isLoading, setIsLoading] = useState(true);
  const [isRefreshing, setIsRefreshing] = useState(false);
  const [toastMessage, setToastMessage] = useState('');
  const [showToast, setShowToast] = useState(false);
  const [emailDialogInvite, setEmailDialogInvite] = useState<InviteCode | null>(null);
  const [emailInput, setEmailInput] = useState('');
  const [senderName, setSenderName] = useState('');
  const [isSending, setIsSending] = useState<string | null>(null);

  const accountConfig = useUIConfigSection('account');
  const brandingConfig = useUIConfigSection('branding');

  // Helper function to get darker shade for hover states
  const getDarkerShade = (color: string) => {
    if (color.startsWith('#')) {
      const hex = color.slice(1);
      const num = parseInt(hex, 16);
      const r = Math.max(0, (num >> 16) - 20);
      const g = Math.max(0, ((num >> 8) & 0x00ff) - 20);
      const b = Math.max(0, (num & 0x0000ff) - 20);
      return `#${((r << 16) | (g << 8) | b).toString(16).padStart(6, '0')}`;
    }
    return color;
  };

  useEffect(() => {
    if (!authenticated) {
      router.push('/login');
      return;
    }
    fetchInviteStats();
  }, [authenticated, router]);

  const showToastMessage = (message: string) => {
    setToastMessage(message);
    setShowToast(true);
    setTimeout(() => setShowToast(false), 2000);
  };

  const fetchInviteStats = async () => {
    if (!user?.id) return;

    setIsLoading(true);
    try {
      const response = await fetch('/api/invites/my-codes', {
        method: 'POST',
        headers: {
          'Content-Type': 'application/json',
        },
        body: JSON.stringify({
          userId: user.id,
        }),
      });

      if (response.ok) {
        const data = await response.json();
        setInviteStats(data);
      } else {
        console.error('Failed to fetch invite stats');
      }
    } catch (error) {
      console.error('Error fetching invite stats:', error);
    } finally {
      setIsLoading(false);
    }
  };

  const handleRefresh = async () => {
    setIsRefreshing(true);
    await fetchInviteStats();
    setIsRefreshing(false);
    showToastMessage(accountConfig.refreshedDataText);
  };

  const copyToClipboard = (text: string, message: string) => {
    navigator.clipboard.writeText(text).then(() => {
      showToastMessage(message);
    });
  };

  const handleSendInvite = async (inviteCode: InviteCode) => {
    if (!emailInput.trim()) return;

    setIsSending(inviteCode.id);

    try {
      const response = await fetch('/api/invites/send', {
        method: 'POST',
        headers: {
          'Content-Type': 'application/json',
        },
        body: JSON.stringify({
          code: inviteCode.code,
          email: emailInput,
          senderName: senderName || 'Someone',
        }),
      });

      if (response.ok) {
        showToastMessage(accountConfig.inviteSentText);
        setEmailInput('');
        setSenderName('');
        setEmailDialogInvite(null);
        await fetchInviteStats();
      } else {
        const error = await response.json();
        showToastMessage(`Error: ${error.error || 'Failed to send invite'}`);
      }
    } catch (error) {
      showToastMessage(accountConfig.sendInviteErrorText);
    } finally {
      setIsSending(null);
    }
  };

  const handleLogout = async () => {
    try {
      await logout();
      router.push('/login');
    } catch (error) {
      console.error('Logout error:', error);
    }
  };

  const getStatusBadge = (invite: InviteCode) => {
    const status = invite.status || 'pending';
    const colors = {
      pending: 'bg-yellow-500/20 text-yellow-400 border-yellow-400/30',
      email_sent: 'bg-blue-500/20 text-blue-400 border-blue-400/30',
      accepted: 'bg-green-500/20 text-green-400 border-green-400/30',
      expired: 'bg-red-500/20 text-red-400 border-red-400/30',
    };

    return (
      <span
        className={cn(
          'inline-flex items-center gap-1 px-3 py-1.5 rounded-full text-xs font-medium',
          'border backdrop-blur-sm shadow-lg',
          'transition-all duration-300 ease-in-out',
          colors[status]
        )}
      >
        {status === 'accepted' && <Check className="w-3 h-3" />}
        {status === 'email_sent' && <Mail className="w-3 h-3" />}
        {status === 'pending' && <Clock className="w-3 h-3" />}
        {status.replace('_', ' ')}
      </span>
    );
  };

  const getUserEmail = () => {
    if (typeof user?.email === 'string') return user.email;
    if (user?.email?.address) return user.email.address;
    return 'No email';
  };

  const getUserIdentifier = () => {
    const email = getUserEmail();
    if (email !== 'No email') return email;
    return user?.id?.substring(0, 20) + '...';
  };

  if (!authenticated) {
    return null;
  }

  return (
    <div className="min-h-full bg-background">
      <div className="max-w-6xl mx-auto p-4 sm:p-6 lg:p-8 pt-16 sm:pt-6 mt-6 lg:pt-8">
        {/* Header */}
        <div className="flex flex-col sm:flex-row sm:items-center sm:justify-between gap-4 mb-6 sm:mb-8 mt-8 sm:mt-0">
          <div className="flex items-center gap-3">
            <div
              className="w-10 h-10 sm:w-12 sm:h-12 rounded-2xl flex items-center justify-center transition-all duration-300 hover:scale-105 hover:shadow-lg"
              style={{
                backgroundColor: brandingConfig.primaryColor,
                boxShadow: `0 8px 25px -5px ${brandingConfig.primaryColor}50`,
              }}
              onMouseEnter={(e) => {
                e.currentTarget.style.boxShadow = `0 8px 25px -5px ${brandingConfig.primaryColor}80`;
              }}
              onMouseLeave={(e) => {
                e.currentTarget.style.boxShadow = `0 8px 25px -5px ${brandingConfig.primaryColor}50`;
              }}
            >
              <User className="w-5 h-5 sm:w-6 sm:h-6 text-white" />
            </div>
            <div>
              <h1 className="text-xl sm:text-2xl lg:text-3xl font-bold text-foreground">
                {accountConfig.pageTitle}
              </h1>
              <p className="text-sm sm:text-base text-muted-foreground">
                {accountConfig.pageDescription}
              </p>
            </div>
          </div>
          <button
            onClick={handleRefresh}
            disabled={isRefreshing}
            className="flex items-center gap-2 px-4 py-2 bg-secondary hover:bg-secondary/80 rounded-xl transition-all duration-300 disabled:opacity-50 hover:scale-105 active:scale-95 shadow-lg backdrop-blur-sm"
          >
            <RefreshCw className={cn('w-4 h-4', isRefreshing && 'animate-spin')} />
            <span className="sm:inline">{accountConfig.refreshText}</span>
          </button>
        </div>

        {/* User Information */}
        <div className="bg-gradient-to-br from-card to-card/80 backdrop-blur-sm rounded-2xl p-4 sm:p-6 mb-6 sm:mb-8 transition-all duration-300 hover:shadow-xl hover:shadow-blue-500/10 border-l-4 border-blue-500/30 hover:border-blue-500/50">
          <div className="flex flex-col sm:flex-row sm:items-center sm:justify-between gap-4 mb-4">
            <h2 className="text-lg sm:text-xl font-semibold text-foreground flex items-center gap-2">
              <Settings className="w-5 h-5 text-muted-foreground" />
              {accountConfig.profileSectionTitle}
            </h2>
            <button
              onClick={handleLogout}
              className="flex items-center gap-2 px-4 py-2 bg-red-500/10 hover:bg-red-500/20 text-red-400 rounded-xl transition-all duration-300 hover:scale-105 active:scale-95 self-start sm:self-auto shadow-lg backdrop-blur-sm border border-red-400/20"
            >
              <LogOut className="w-4 h-4" />
              <span className="hidden sm:inline">{accountConfig.logoutText}</span>
            </button>
          </div>

          <div className="grid grid-cols-1 lg:grid-cols-2 gap-4">
            <div className="flex items-center gap-3 p-3 sm:p-4 bg-secondary/50 rounded-xl transition-all duration-300 hover:bg-secondary/70 backdrop-blur-sm shadow-inner">
              <div className="p-2 bg-blue-500/20 rounded-lg">
                <Mail className="w-5 h-5 text-blue-400 flex-shrink-0" />
              </div>
              <div className="min-w-0 flex-1">
                <p className="text-sm text-muted-foreground font-medium">
                  {accountConfig.emailLabel}
                </p>
                <p className="font-semibold text-foreground truncate">{getUserEmail()}</p>
              </div>
            </div>

            <div className="flex items-center gap-3 p-3 sm:p-4 bg-secondary/50 rounded-xl transition-all duration-300 hover:bg-secondary/70 backdrop-blur-sm shadow-inner">
              <div className="p-2 bg-purple-500/20 rounded-lg">
                <User className="w-5 h-5 text-purple-400 flex-shrink-0" />
              </div>
              <div className="min-w-0 flex-1">
                <p className="text-sm text-muted-foreground font-medium">
                  {accountConfig.userIdLabel}
                </p>
                <p className="font-semibold text-foreground font-mono text-sm truncate">
                  {user?.id?.substring(0, 20)}...
                </p>
              </div>
            </div>
          </div>
        </div>

        {/* Invite Management */}
        <div
          className="bg-gradient-to-br from-card to-card/80 backdrop-blur-sm rounded-2xl p-4 sm:p-6 mb-6 sm:mb-8 transition-all duration-300 hover:shadow-xl border-l-4"
          style={{
            boxShadow: `0 25px 50px -12px ${brandingConfig.primaryColor}1A`,
            borderLeftColor: `${brandingConfig.primaryColor}4D`,
          }}
          onMouseEnter={(e) => {
            e.currentTarget.style.boxShadow = `0 25px 50px -12px ${brandingConfig.primaryColor}33`;
            e.currentTarget.style.borderLeftColor = `${brandingConfig.primaryColor}80`;
          }}
          onMouseLeave={(e) => {
            e.currentTarget.style.boxShadow = `0 25px 50px -12px ${brandingConfig.primaryColor}1A`;
            e.currentTarget.style.borderLeftColor = `${brandingConfig.primaryColor}4D`;
          }}
        >
          <div className="flex flex-col sm:flex-row sm:items-center sm:justify-between gap-4 mb-6">
            <h2 className="text-lg sm:text-xl font-semibold text-foreground flex items-center gap-2">
              <UserPlus className="w-5 h-5 text-muted-foreground" />
              {accountConfig.inviteManagementTitle}
            </h2>
            {inviteStats && (
              <div className="flex items-center gap-2 text-sm text-muted-foreground bg-secondary/50 px-4 py-2 rounded-full backdrop-blur-sm shadow-inner">
                <Badge className="w-4 h-4 text-blue-400" />
                <span className="font-semibold">{inviteStats.remaining_codes}</span>
                <span className="hidden sm:inline">{accountConfig.codesRemainingText}</span>
              </div>
            )}
          </div>

          {isLoading ? (
            <div className="flex items-center justify-center py-12">
              <div
                className="animate-spin rounded-full h-8 w-8 border-b-2 shadow-lg"
                style={{ borderBottomColor: brandingConfig.primaryColor }}
              ></div>
            </div>
          ) : inviteStats ? (
            <div className="space-y-4">
              {inviteStats.invites.map((invite) => (
                <div
                  key={invite.id}
                  className="group bg-secondary/30 rounded-xl p-4 transition-all duration-300 hover:bg-secondary/50"
                >
                  <div className="flex flex-col lg:flex-row lg:items-center lg:justify-between gap-4">
                    <div className="flex-1 min-w-0">
                      <div className="flex flex-wrap items-center gap-2 sm:gap-3 mb-3">
                        <code className="px-3 py-1.5 bg-secondary rounded-lg text-sm font-mono break-all shadow-inner border border-white/10">
                          {invite.code}
                        </code>
                        {getStatusBadge(invite)}
                        {invite.is_legacy && (
                          <span className="px-3 py-1.5 bg-purple-500/20 text-purple-400 rounded-lg text-xs transition-all duration-300 backdrop-blur-sm shadow-lg border border-purple-400/20">
                            {accountConfig.legacyText}
                          </span>
                        )}
                      </div>

                      <div className="flex flex-wrap items-center gap-2 sm:gap-4 text-sm text-muted-foreground">
                        <span className="flex items-center gap-1.5 bg-secondary/20 px-2 py-1 rounded-lg">
                          <Calendar className="w-3 h-3 flex-shrink-0" />
                          <span className="truncate">
                            {formatDistanceToNow(new Date(invite.created_at), { addSuffix: true })}
                          </span>
                        </span>

                        {invite.email_sent_to && (
                          <span className="flex items-center gap-1.5 bg-secondary/20 px-2 py-1 rounded-lg">
                            <Mail className="w-3 h-3 flex-shrink-0" />
                            <span className="truncate">{invite.email_sent_to}</span>
                          </span>
                        )}

                        {invite.current_uses !== undefined && invite.max_uses !== undefined && (
                          <span className="flex items-center gap-1.5 bg-secondary/20 px-2 py-1 rounded-lg">
                            <Users className="w-3 h-3 flex-shrink-0" />
                            {invite.current_uses}/{invite.max_uses} {accountConfig.usesText}
                          </span>
                        )}
                      </div>
                    </div>

                    <div className="flex flex-wrap items-center gap-2">
                      <button
                        onClick={() =>
                          copyToClipboard(invite.code, accountConfig.inviteCodeCopiedText)
                        }
                        className="flex items-center gap-1 px-3 py-1.5 bg-secondary hover:bg-secondary/80 rounded-lg transition-all duration-300 text-sm hover:scale-105 active:scale-95 shadow-lg backdrop-blur-sm border border-white/10"
                      >
                        <Copy className="w-3 h-3" />
                        <span className="hidden sm:inline">{accountConfig.copyText}</span>
                      </button>

                      <button
                        onClick={() =>
                          copyToClipboard(
                            `${window.location.origin}/login?invite=${invite.code}`,
                            accountConfig.inviteLinkCopiedText
                          )
                        }
                        className="flex items-center gap-1 px-3 py-1.5 bg-secondary hover:bg-secondary/80 rounded-lg transition-all duration-300 text-sm hover:scale-105 active:scale-95 shadow-lg backdrop-blur-sm border border-white/10"
                      >
                        <Link className="w-3 h-3" />
                        <span className="hidden sm:inline">{accountConfig.linkText}</span>
                      </button>

                      {invite.status !== 'accepted' && (
                        <button
                          onClick={() => setEmailDialogInvite(invite)}
                          className="flex items-center gap-1 px-3 py-1.5 text-white rounded-lg transition-all duration-300 text-sm hover:scale-105 active:scale-95"
                          style={{ backgroundColor: brandingConfig.primaryColor }}
                          onMouseEnter={(e) => {
                            e.currentTarget.style.backgroundColor = getDarkerShade(
                              brandingConfig.primaryColor
                            );
                          }}
                          onMouseLeave={(e) => {
                            e.currentTarget.style.backgroundColor = brandingConfig.primaryColor;
                          }}
                        >
                          <Send className="w-3 h-3" />
                          <span className="hidden sm:inline">{accountConfig.sendText}</span>
                        </button>
                      )}
                    </div>
                  </div>
                </div>
              ))}
            </div>
          ) : (
            <div className="text-center py-12 text-muted-foreground">
              <div className="w-16 h-16 mx-auto mb-4 bg-secondary/30 rounded-2xl flex items-center justify-center">
                <UserPlus className="w-8 h-8 opacity-50" />
              </div>
              <p className="text-lg font-medium">{accountConfig.noInviteCodesText}</p>
            </div>
          )}
        </div>

        {/* Invited Users */}
        {inviteStats && inviteStats.invited_users.length > 0 && (
          <div className="bg-gradient-to-br from-card to-card/80 backdrop-blur-sm rounded-2xl p-4 sm:p-6 transition-all duration-300 hover:shadow-xl hover:shadow-green-500/10 border-l-4 border-green-500/30 hover:border-green-500/50">
            <h2 className="text-lg sm:text-xl font-semibold text-foreground flex items-center gap-2 mb-4">
              <Users className="w-5 h-5 text-muted-foreground" />
              {accountConfig.invitedUsersTitle} ({inviteStats.invited_users.length})
            </h2>

            <div className="space-y-3">
              {inviteStats.invited_users.map((invitedUser, index) => (
                <div
                  key={index}
                  className="flex flex-col sm:flex-row sm:items-center sm:justify-between gap-3 p-4 bg-gradient-to-r from-secondary/30 to-secondary/20 rounded-xl transition-all duration-300 hover:bg-gradient-to-r hover:from-secondary/50 hover:to-secondary/30 hover:shadow-lg hover:shadow-green-500/5 border-l-2 border-green-500/20 hover:border-green-500/40"
                >
                  <div className="flex items-center gap-3">
                    <div
                      className="w-8 h-8 sm:w-10 sm:h-10 rounded-xl flex items-center justify-center transition-all duration-300 hover:scale-105 flex-shrink-0 shadow-lg"
                      style={{
                        backgroundColor: brandingConfig.primaryColor,
                        boxShadow: `0 10px 15px -3px ${brandingConfig.primaryColor}30`,
                      }}
                    >
                      <User className="w-4 h-4 sm:w-5 sm:h-5 text-white" />
                    </div>
                    <div className="min-w-0 flex-1">
                      <p className="font-semibold text-foreground truncate">
                        {invitedUser.username}
                      </p>
                      {invitedUser.email && (
                        <p className="text-sm text-muted-foreground truncate">
                          {invitedUser.email}
                        </p>
                      )}
                    </div>
                  </div>
                  <div className="text-sm text-muted-foreground">
                    <span className="flex items-center gap-1.5 bg-secondary/20 px-2 py-1 rounded-lg">
                      <Calendar className="w-3 h-3 flex-shrink-0" />
                      {formatDistanceToNow(new Date(invitedUser.joined_at), { addSuffix: true })}
                    </span>
                  </div>
                </div>
              ))}
            </div>
          </div>
        )}

        {/* Add bottom padding to ensure content doesn't get cut off */}
        <div className="h-8 sm:h-4"></div>
      </div>

      {/* Email Dialog */}
      {emailDialogInvite && (
        <div className="fixed inset-0 bg-black/50 backdrop-blur-md flex items-center justify-center z-50 p-4">
          <div className="bg-card backdrop-blur-sm rounded-2xl p-6 w-full max-w-md mx-4 transform transition-all duration-300 ease-out scale-100 opacity-100 shadow-2xl border border-white/10">
            <div className="flex items-center justify-between mb-4">
              <h3 className="text-lg font-semibold text-foreground">
                {accountConfig.sendInviteDialogTitle}
              </h3>
              <button
                onClick={() => setEmailDialogInvite(null)}
                className="text-muted-foreground hover:text-foreground transition-colors duration-200 p-2 rounded-xl hover:bg-secondary/50"
              >
                <X className="w-5 h-5" />
              </button>
            </div>

            <div className="space-y-4">
              <div>
                <label className="block text-sm font-medium text-foreground mb-2">
                  {accountConfig.inviteCodeLabel}
                </label>
                <code className="block w-full px-3 py-2 bg-gradient-to-r from-secondary to-secondary/80 rounded-xl text-sm font-mono break-all backdrop-blur-sm shadow-inner border border-white/10">
                  {emailDialogInvite.code}
                </code>
              </div>

              <div>
                <label className="block text-sm font-medium text-foreground mb-2">
                  {accountConfig.yourNameLabel}
                </label>
                <input
                  type="text"
                  value={senderName}
                  onChange={(e) => setSenderName(e.target.value)}
                  placeholder={accountConfig.yourNamePlaceholder}
                  className="w-full px-3 py-2 bg-gradient-to-r from-secondary to-secondary/80 rounded-xl text-foreground placeholder-muted-foreground focus:outline-none focus:ring-2 transition-all duration-300 backdrop-blur-sm shadow-inner border border-white/10"
                  style={
                    {
                      '--tw-ring-color': `${brandingConfig.primaryColor}66`,
                    } as React.CSSProperties & { '--tw-ring-color': string }
                  }
                />
              </div>

              <div>
                <label className="block text-sm font-medium text-foreground mb-2">
                  {accountConfig.emailAddressLabel}
                </label>
                <input
                  type="email"
                  value={emailInput}
                  onChange={(e) => setEmailInput(e.target.value)}
                  placeholder={accountConfig.emailPlaceholder}
                  className="w-full px-3 py-2 bg-gradient-to-r from-secondary to-secondary/80 rounded-xl text-foreground placeholder-muted-foreground focus:outline-none focus:ring-2 transition-all duration-300 backdrop-blur-sm shadow-inner border border-white/10"
                  style={
                    {
                      '--tw-ring-color': `${brandingConfig.primaryColor}66`,
                    } as React.CSSProperties & { '--tw-ring-color': string }
                  }
                />
              </div>

              <div className="flex gap-3">
                <button
                  onClick={() => setEmailDialogInvite(null)}
                  className="flex-1 px-4 py-2 bg-gradient-to-r from-secondary to-secondary/80 hover:from-secondary/90 hover:to-secondary/70 text-foreground rounded-xl transition-all duration-300 hover:scale-105 active:scale-95 shadow-lg backdrop-blur-sm border border-white/10"
                >
                  {accountConfig.cancelText}
                </button>
                <button
                  onClick={() => handleSendInvite(emailDialogInvite)}
                  disabled={!emailInput.trim() || isSending === emailDialogInvite.id}
                  className="flex-1 px-4 py-2 text-white rounded-xl transition-all duration-300 disabled:opacity-50 flex items-center justify-center gap-2 hover:scale-105 active:scale-95 disabled:hover:scale-100 shadow-lg"
                  style={{
                    background: `linear-gradient(to right, ${brandingConfig.primaryColor}, ${getDarkerShade(brandingConfig.primaryColor)})`,
                    boxShadow: `0 10px 15px -3px ${brandingConfig.primaryColor}30`,
                  }}
                  onMouseEnter={(e) => {
                    if (!e.currentTarget.disabled) {
                      const darkerShade = getDarkerShade(brandingConfig.primaryColor);
                      e.currentTarget.style.background = `linear-gradient(to right, ${darkerShade}, ${getDarkerShade(darkerShade)})`;
                    }
                  }}
                  onMouseLeave={(e) => {
                    if (!e.currentTarget.disabled) {
                      e.currentTarget.style.background = `linear-gradient(to right, ${brandingConfig.primaryColor}, ${getDarkerShade(brandingConfig.primaryColor)})`;
                    }
                  }}
                >
                  {isSending === emailDialogInvite.id ? (
                    <>
                      <div className="animate-spin rounded-full h-4 w-4 border-b-2 border-white"></div>
                      <span className="hidden sm:inline">{accountConfig.sendingText}</span>
                    </>
                  ) : (
                    <>
                      <Send className="w-4 h-4" />
                      <span className="hidden sm:inline">{accountConfig.sendText}</span>
                    </>
                  )}
                </button>
              </div>
            </div>
          </div>
        </div>
      )}

      {/* Toast */}
<<<<<<< HEAD
      <Toast
        message={toastMessage}
        isVisible={showToast}
        primaryColor={brandingConfig.primaryColor}
      />
=======
      <Toast message={toastMessage} isVisible={showToast} primaryColor={brandingConfig.primaryColor} />
>>>>>>> 4aaa308d
    </div>
  );
}<|MERGE_RESOLUTION|>--- conflicted
+++ resolved
@@ -635,16 +635,7 @@
         </div>
       )}
 
-      {/* Toast */}
-<<<<<<< HEAD
-      <Toast
-        message={toastMessage}
-        isVisible={showToast}
-        primaryColor={brandingConfig.primaryColor}
-      />
-=======
       <Toast message={toastMessage} isVisible={showToast} primaryColor={brandingConfig.primaryColor} />
->>>>>>> 4aaa308d
     </div>
   );
 }