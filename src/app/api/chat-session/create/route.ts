--- conflicted
+++ resolved
@@ -83,19 +83,7 @@
     }
   } catch (error) {
     console.error('[API] Error creating chat session:', error);
-<<<<<<< HEAD
-
-    // Track API error
-    PostHogTracking.getInstance().apiError(
-      '/api/chat-session/create',
-      500,
-      error instanceof Error ? error.message : 'Unknown error'
-    );
-
-=======
     
-    
->>>>>>> 29d0f46b
     return NextResponse.json(
       {
         error: 'Failed to create chat session',
