'use client';

import { useRouter } from 'next/navigation';
import { useCallback, useEffect, useRef, useState, FormEvent } from 'react';
import { v4 as uuidv4 } from 'uuid';

import { ChatMessages } from '@/components/chat/chat-messages';
import { TextareaWithActions } from '@/components/ui/textarea-with-actions';
import { ChatSessions } from '@/components/chat/chat-sessions';
import { Button } from '@/components/ui/button';
import { CHAT_SOURCE } from '@/constants';
import SocketIOManager, { ControlMessageData, MessageBroadcastData } from '@/lib/socketio-manager';
import { SocketDebugUtils } from '@/lib/socket-debug-utils';
import type { ChatMessage } from '@/types/chat-message';
import { getChannelMessages, getRoomMemories, pingServer } from '@/lib/api-client';
import { useUserManager } from '@/lib/user-manager';
import { PostHogTracking } from '@/lib/posthog';

// Simple spinner component
const LoadingSpinner = () => (
  <svg
    className="animate-spin h-4 w-4 text-zinc-600 dark:text-zinc-400"
    xmlns="http://www.w3.org/2000/svg"
    fill="none"
    viewBox="0 0 24 24"
  >
    <circle
      className="opacity-25"
      cx="12"
      cy="12"
      r="10"
      stroke="currentColor"
      strokeWidth="4"
    ></circle>
    <path
      className="opacity-75"
      fill="currentColor"
      d="M4 12a8 8 0 018-8V0C5.373 0 0 5.373 0 12h4zm2 5.291A7.962 7.962 0 014 12H0c0 3.042 1.135 5.824 3 7.938l3-2.647z"
    ></path>
  </svg>
);

interface ChatSession {
  id: string;
  title: string;
  messageCount: number;
  lastActivity: string;
  preview: string;
  isFromAgent: boolean;
  channelId?: string;
  metadata?: {
    initialMessage?: string;
  };
}

interface ChatProps {
  sessionId?: string;
  sessionData?: ChatSession;
}

export const Chat = ({ sessionId: propSessionId, sessionData: propSessionData }: ChatProps = {}) => {
  const router = useRouter();

  // --- Environment Configuration ---
  const agentId = process.env.NEXT_PUBLIC_AGENT_ID;
  const serverId = '00000000-0000-0000-0000-000000000000'; // Default server ID from ElizaOS

  // --- User Management ---
  const { getUserId, getUserName, isUserAuthenticated, isReady } = useUserManager();

  // --- State ---
  const [messages, setMessages] = useState<ChatMessage[]>([]);
  const [input, setInput] = useState('');
  const [inputDisabled, setInputDisabled] = useState<boolean>(false);
  const [sessionId, setSessionId] = useState<string | null>(propSessionId || null);
  const [sessionData, setSessionData] = useState<ChatSession | null>(propSessionData || null);
  
  const [channelId, setChannelId] = useState<string | null>(null);
  const [isLoadingHistory, setIsLoadingHistory] = useState<boolean>(true);
  const [isAgentThinking, setIsAgentThinking] = useState<boolean>(false);
  const [thinkingStartTime, setThinkingStartTime] = useState<number | null>(null);
  const [connectionStatus, setConnectionStatus] = useState<'connecting' | 'connected' | 'error'>(
    'connecting'
  );
  const [serverStatus, setServerStatus] = useState<'checking' | 'online' | 'offline'>('checking');
  const [agentStatus, setAgentStatus] = useState<'checking' | 'ready' | 'error'>('checking');
  const [deepResearchEnabled, setDeepResearchEnabled] = useState<boolean>(false);
  
  // Real-time session tracking
  const [currentMessageCount, setCurrentMessageCount] = useState<number>(0);
  const [lastActivity, setLastActivity] = useState<string | null>(null);
  const [timeUpdateTrigger, setTimeUpdateTrigger] = useState<number>(0);
  
  // Agent readiness tracking
  const [isWaitingForAgent, setIsWaitingForAgent] = useState<boolean>(false);
  const [agentReadinessMessage, setAgentReadinessMessage] = useState<string>('');
  
  // Animation safeguards
  const [isWaitingForResponse, setIsWaitingForResponse] = useState<boolean>(false);
  const [animationLocked, setAnimationLocked] = useState<boolean>(false);
  const [animationStartTime, setAnimationStartTime] = useState<number | null>(null);

  // --- Refs ---
  const initStartedRef = useRef(false);
  const sessionSetupDone = useRef<string | null>(null); // Track which session has been set up
  const messagesEndRef = useRef<HTMLDivElement>(null);
  const sendMessageRef = useRef<((messageText: string, options?: { useInternalKnowledge?: boolean }) => void) | null>(null);
  const socketIOManager = SocketIOManager.getInstance();
  const isCurrentlyThinking = useRef<boolean>(false);

  // --- Derived Values ---
  const currentUserId = getUserId();
  
  // Combined loading state with safeguards
  const isShowingAnimation = isAgentThinking || isWaitingForResponse || animationLocked;

  // --- Helper Functions ---
  const safeStopAnimation = (callback?: () => void) => {
    console.log('[Chat] Stopping animation immediately');
    
    setIsAgentThinking(false);
    setIsWaitingForResponse(false);
    setAnimationLocked(false);
    setInputDisabled(false);
    setThinkingStartTime(null);
    setAnimationStartTime(null);
    isCurrentlyThinking.current = false;
    
    callback?.();
    console.log('[Chat] Animation stopped at:', Date.now());
  };

  const formatTimeAgo = (dateString: string) => {
    const date = new Date(dateString);
    const now = new Date();
    const diffMs = now.getTime() - date.getTime();
    const diffMins = Math.floor(diffMs / (1000 * 60));
    const diffHours = Math.floor(diffMs / (1000 * 60 * 60));
    const diffDays = Math.floor(diffMs / (1000 * 60 * 60 * 24));

    if (diffMins < 1) return 'just now';
    if (diffMins < 60) return `${diffMins}m ago`;
    if (diffHours < 24) return `${diffHours}h ago`;
    if (diffDays < 7) return `${diffDays}d ago`;
    return date.toLocaleDateString();
  };


  // --- Render Connection Status ---
  const renderConnectionStatus = () => {
    if (serverStatus === 'checking') {
      return (
        <span className="text-gray-600 dark:text-gray-400">
          • <span className="text-gray-500 dark:text-gray-400">Checking...</span>
        </span>
      );
    }

    if (serverStatus === 'offline') {
      return (
        <span className="text-red-500 dark:text-red-400">
          • <span className="text-red-500 dark:text-red-400">Offline</span>
        </span>
      );
    }

    if (connectionStatus === 'connecting') {
      return (
        <span className="text-blue-500 dark:text-blue-400">
          • <span className="text-blue-500 dark:text-blue-400">Connecting...</span>
        </span>
      );
    }

    if (connectionStatus === 'error') {
      return (
        <span className="text-red-500 dark:text-red-400">
          • <span className="text-red-500 dark:text-red-400">Error</span>
        </span>
      );
    }

    if (connectionStatus === 'connected') {
      return (
        <span className="text-green-500 dark:text-green-400">
          • <span className="text-green-500 dark:text-green-400">Connected</span>
        </span>
      );
    }

    return null;
  };

  // --- Check Server Status ---
  useEffect(() => {
    if (!agentId) return; // Guard against missing config

    const checkServer = async () => {
      try {
        console.log('[Chat] Checking server status...');
        const isOnline = await pingServer();
        console.log('[Chat] Server ping result:', isOnline);
        setServerStatus(isOnline ? 'online' : 'offline');
        if (!isOnline) {
          setConnectionStatus('error');
        }
      } catch (error) {
        console.error('[Chat] Server check failed:', error);
        setServerStatus('offline');
        setConnectionStatus('error');
      }
    };

    checkServer();
  }, [agentId]);

  // Function to create a new chat session
  const createNewSession = async (initialMessage?: string) => {
    if (!currentUserId || !agentId) {
      console.error('[Chat] Cannot create session - missing userId or agentId');
      return null;
    }

    try {
      console.log(`[Chat] Creating new session with initial message: "${initialMessage}"`);
      console.log(`[Chat] Using user ID: ${currentUserId}`);

      const response = await fetch('/api/chat-session/create', {
        method: 'POST',
        headers: {
          'Content-Type': 'application/json',
        },
        body: JSON.stringify({
          userId: currentUserId,
          initialMessage: initialMessage,
        }),
      });

      if (!response.ok) {
        throw new Error('Failed to create session');
      }

      const result = await response.json();
      const newSessionId = result.data.sessionId;
      const newChannelId = result.data.channelId;

      console.log(`[Chat] Created new session: ${newSessionId} with channel: ${newChannelId}`);

      // Navigate to the new session
      router.push(`/chat/${newSessionId}`);

      return { sessionId: newSessionId, channelId: newChannelId };
    } catch (error) {
      console.error('[Chat] Failed to create new session:', error);
      return null;
    }
  };

  // --- Use Session Data from Props ---
  useEffect(() => {
    if (!sessionId || !currentUserId || !agentId) return;

    // Clean up stuck requests from previous sessions
    SocketDebugUtils.clearStuckRequests(10000); // Clear requests older than 10s
    console.log('[Chat] Cleaned up stuck requests for new session');

    // Reset session state for new session
    initStartedRef.current = false;
    sessionSetupDone.current = null; // Clear session setup tracking
    setMessages([]);
    setIsLoadingHistory(true);
    
    // Safe reset of thinking states
    if (!isCurrentlyThinking.current) {
      setIsAgentThinking(false);
      setIsWaitingForResponse(false);
      setAnimationLocked(false);
    }

    // Use prop data if available, otherwise fetch from API
    if (propSessionData && propSessionData.id === sessionId) {
      console.log(`[Chat] Using session data from props: ${propSessionData.title}`);
      setSessionData(propSessionData);
      setChannelId(propSessionData.channelId);
    } else {
      // Fallback to API fetch if prop data is not available
      const loadSession = async () => {
        try {
          console.log(`[Chat] Loading session from API: ${sessionId}`);

          const response = await fetch(
            `/api/chat-session/${sessionId}?userId=${encodeURIComponent(currentUserId)}`
          );

          if (!response.ok) {
            if (response.status === 404) {
              console.error(`[Chat] Session ${sessionId} not found`);
              // Redirect to home page for invalid sessions
              router.push('/');
              return;
            }
            throw new Error('Failed to load session');
          }

          const result = await response.json();
          const session = result.data;

          setSessionData(session);
          setChannelId(session.channelId);

          console.log(`[Chat] Loaded session from API: ${session.title} (${session.messageCount} messages)`);
        } catch (error) {
          console.error('[Chat] Failed to load session:', error);
          setIsLoadingHistory(false);
        }
      };

      loadSession();
    }
  }, [sessionId, agentId, router, currentUserId, propSessionData]);

  // --- Initialize Socket Connection ---
  useEffect(() => {
    if (!currentUserId || !agentId || serverStatus !== 'online') {
      return;
    }

    const initializeConnection = async () => {
              console.log('[Chat] Initializing connection...');
        setConnectionStatus('connecting');

        // Check for potential URL mismatch issues
        const socketUrl = process.env.NEXT_PUBLIC_SERVER_URL || 'http://localhost:3000';
        const currentOrigin = window.location.origin;
        console.log('[Chat] Connection URLs:', {
          socketUrl,
          currentOrigin,
          agentId,
          userId: currentUserId,
        });
        
        if (socketUrl !== currentOrigin && !socketUrl.includes('localhost')) {
          console.warn('[Chat] ⚠️ Socket URL differs from current origin - this may cause CORS issues');
        }

      try {
        // Step 1: Try to add agent to centralized channel (optional)
        const centralChannelId = '00000000-0000-0000-0000-000000000000';

        console.log('[Chat] Checking agent availability...');
        setAgentStatus('checking');

        try {
          const addAgentResponse = await fetch(
            `/api/eliza/messaging/central-channels/${centralChannelId}/agents`,
            {
              method: 'POST',
              headers: {
                'Content-Type': 'application/json',
              },
              body: JSON.stringify({
                agentId: agentId,
              }),
            }
          );

          if (addAgentResponse.ok) {
            console.log('[Chat] ✅ Agent successfully added to centralized channel');
            setAgentStatus('ready');
          } else {
            const errorText = await addAgentResponse.text();
            console.warn('[Chat] ⚠️ Central channel API not available:', errorText);
            // This is expected if the API endpoint doesn't exist - continue normally
            console.log('[Chat] ✅ Proceeding with direct channel communication');
            setAgentStatus('ready');
          }
        } catch (error) {
          console.warn('[Chat] ⚠️ Central channel setup not available:', error);
          // This is fine - ElizaOS can work without centralized channel setup
          console.log('[Chat] ✅ Using direct socket communication mode');
          setAgentStatus('ready');
        }

        // Step 2: Initialize socket connection
        console.log('[Chat] Initializing socket connection...');
        socketIOManager.initialize(currentUserId, serverId);

        // Step 3: Check connection status
        const checkConnection = () => {
          if (socketIOManager.isSocketConnected()) {
            console.log('[Chat] ✅ Socket connected successfully');
            setConnectionStatus('connected');
          } else {
            setTimeout(checkConnection, 1000); // Check again in 1 second
          }
        };

        checkConnection();
      } catch (error) {
        console.error('[Chat] ❌ Failed to initialize connection:', error);
        setConnectionStatus('error');
      }
    };

    initializeConnection();
  }, [agentId, serverStatus, socketIOManager, currentUserId]);

  // --- Send Message Logic ---
  useEffect(() => {
    sendMessageRef.current = (
      messageText: string,
      options?: { useInternalKnowledge?: boolean }
    ) => {
      if (
        !messageText.trim() ||
        !currentUserId ||
        !channelId ||
        inputDisabled ||
        connectionStatus !== 'connected'
      ) {
        console.warn('[Chat] Cannot send message (stale state prevented):', {
          hasText: !!messageText.trim(),
          hasUserId: !!currentUserId,
          hasChannelId: !!channelId,
          inputDisabled,
          connectionStatus,
        });
        return;
      }

      // Add deep research suffix if enabled
      const finalMessageText = deepResearchEnabled
        ? `${messageText.trim()} Use FutureHouse to answer.`
        : messageText.trim();

      const userMessage: ChatMessage = {
        id: uuidv4(),
        name: getUserName(),
        text: finalMessageText,
        senderId: currentUserId,
        roomId: channelId,
        createdAt: Date.now(),
        source: CHAT_SOURCE,
        isLoading: false,
      };

      setMessages((prev) => [...prev, userMessage]);
      
      // Start thinking animation with safeguards
      const currentTime = Date.now();
      setIsAgentThinking(true);
      setIsWaitingForResponse(true);
      setAnimationLocked(true);
      setThinkingStartTime(currentTime);
      setAnimationStartTime(currentTime);
      setInputDisabled(true);
      isCurrentlyThinking.current = true;
      
      console.log('[Chat] Started thinking animation at:', currentTime);

      console.log('[Chat] Sending message to session channel:', {
        messageText: finalMessageText,
        channelId,
        source: CHAT_SOURCE,
        deepResearch: deepResearchEnabled,
        useInternalKnowledge: options?.useInternalKnowledge ?? true,
        activeChannels: Array.from(socketIOManager.getActiveChannels()),
        isConnected: socketIOManager.isSocketConnected(),
        entityId: socketIOManager.getEntityId(),
      });

      socketIOManager.sendChannelMessage(
        finalMessageText,
        channelId,
        CHAT_SOURCE,
        undefined,
        undefined,
        options
      );

      // Log debug info to help troubleshoot
      setTimeout(() => {
        const debugInfo = SocketDebugUtils.getDetailedReport();
        console.log('[Chat] Debug info after sending message:', debugInfo);
      }, 1000);

      // No automatic timeout - let the animation run until actual response or user action
    };
  }, [channelId, currentUserId, inputDisabled, connectionStatus, deepResearchEnabled, getUserName, socketIOManager]);

  // This is a stable function that we can pass as a prop
  const sendMessage = useCallback(
    (messageText: string, options?: { useInternalKnowledge?: boolean }) => {
      sendMessageRef.current?.(messageText, options);
    },
    []
  );

  // --- Set up Socket Event Listeners ---
  useEffect(() => {
    if (connectionStatus !== 'connected' || !channelId || !sessionId || !currentUserId) {
      return;
    }

    console.log('[Chat] Setting up socket event listeners...');

    // Ensure agent is properly added to the channel for new sessions
    const ensureAgentInChannel = async (): Promise<boolean> => {
      try {
        console.log('[Chat] Ensuring agent is in channel for new session...');
        
        // Add agent to the specific session channel
        const addAgentResponse = await fetch(
          `/api/eliza/messaging/central-channels/${channelId}/agents`,
          {
            method: 'POST',
            headers: {
              'Content-Type': 'application/json',
            },
            body: JSON.stringify({
              agentId: agentId,
            }),
          }
        );

        if (addAgentResponse.ok) {
          console.log('[Chat] ✅ Agent successfully added to session channel');
          return true;
        } else {
          const errorText = await addAgentResponse.text();
          console.log('[Chat] ℹ️ Agent add response:', errorText, '(might already be in channel)');
          // Return true if agent is already in channel (409 conflict or similar)
          return addAgentResponse.status === 409 || errorText.includes('already');
        }
      } catch (error) {
        console.log('[Chat] ℹ️ Could not add agent to channel:', error, '(might already be in channel)');
        return false;
      }
    };

    // Verify agent is ready to receive messages
    const verifyAgentReadiness = async (): Promise<boolean> => {
      try {
        // Check if agent is in the channel participants
        const channelResponse = await fetch(
          `/api/eliza/messaging/central-channels/${channelId}`,
          {
            method: 'GET',
            headers: {
              'Content-Type': 'application/json',
            },
          }
        );

        if (channelResponse.ok) {
          const channelData = await channelResponse.json();
          const isAgentInChannel = channelData.participantCentralUserIds?.includes(agentId) || 
                                   channelData.participants?.some((p: any) => p.id === agentId);
          
          console.log('[Chat] Agent readiness check:', {
            isInChannel: isAgentInChannel,
            participants: channelData.participantCentralUserIds || channelData.participants,
          });
          
          return isAgentInChannel;
        }
      } catch (error) {
        console.warn('[Chat] Could not verify agent readiness:', error);
      }
      return false;
    };



    // Enhanced setup for new sessions
    const setupNewSession = async () => {
      if (!sessionData?.metadata?.initialMessage || !sessionId) {
        return;
      }

      // Prevent duplicate setup for the same session
      if (sessionSetupDone.current === sessionId) {
        console.log('[Chat] Session already set up, skipping...');
        return;
      }

      // Check if session already has messages (existing session being refreshed)
      if (sessionData.messageCount > 0) {
        console.log('[Chat] Session has existing messages, skipping initial message send');
        return;
      }

      // Check if we already have messages loaded (from history)
      if (messages.length > 0) {
        console.log('[Chat] Messages already loaded, skipping initial message send');
        return;
      }

      console.log('[Chat] Setting up new session with initial message...');
      sessionSetupDone.current = sessionId;

      try {
        // Step 1: Ensure agent is in channel
        setIsWaitingForAgent(true);
        setAgentReadinessMessage('Adding agent to channel...');
        
        const agentAdded = await ensureAgentInChannel();
        if (!agentAdded) {
          console.warn('[Chat] ⚠️ Could not confirm agent was added to channel');
        }

        // Step 2: Wait for agent to be ready
        let agentReady = false;
        for (let i = 0; i < 5; i++) {
          setAgentReadinessMessage(`Initializing agent...`);
          await new Promise(resolve => setTimeout(resolve, 1000));
          agentReady = await verifyAgentReadiness();
          if (agentReady) break;
          console.log(`[Chat] Initializing agent... (${i + 1}/5)`);
        }

        if (!agentReady) {
          console.warn('[Chat] ⚠️ Could not verify agent readiness, proceeding anyway');
        }

        setAgentReadinessMessage('Agent ready! Sending initial message...');
        
        // Step 3: Send initial message once
        console.log('[Chat] Sending initial message:', sessionData.metadata.initialMessage);
        sendMessage(sessionData.metadata.initialMessage);
      } catch (error) {
        console.error('[Chat] Error during agent setup:', error);
        setAgentReadinessMessage('Error setting up agent, trying anyway...');
        
        // Still try to send the message
        setTimeout(() => {
          sendMessage(sessionData.metadata.initialMessage);
        }, 1000);
      } finally {
        // Clear loading state after a short delay
        setTimeout(() => {
          setIsWaitingForAgent(false);
          setAgentReadinessMessage('');
        }, 1500);
      }
    };

    // Message broadcast handler
    const handleMessageBroadcast = (data: MessageBroadcastData) => {
      console.log('[Chat] Received message broadcast:', data);

      // Skip our own messages to avoid duplicates
      if (data.senderId === currentUserId) {
        console.log('[Chat] Skipping our own message broadcast');
        return;
      }

      // Check for duplicate messages based on ID and timestamp
      const isDuplicate = messages.some(msg => 
        msg.id === data.id || 
        (msg.text === data.text && msg.senderId === data.senderId && Math.abs(msg.createdAt - data.createdAt) < 1000)
      );

      if (isDuplicate) {
        console.log('[Chat] Skipping duplicate message:', data);
        return;
      }

      // Check if this is an agent message by sender ID
      const isAgentMessage = data.senderId === agentId;
      
      console.log('[Chat] Message analysis:', {
        isAgentMessage,
        senderId: data.senderId,
        expectedAgentId: agentId,
        senderName: data.senderName,
        channelId: data.channelId,
        activeSession: socketIOManager.getActiveSessionChannelId(),
        messageLength: data.text?.length || 0,
      });

      const message: ChatMessage = {
        id: data.id || uuidv4(),
        name: data.senderName || (isAgentMessage ? 'Agent' : 'User'),
        text: data.text,
        senderId: data.senderId,
        roomId: data.roomId || data.channelId || channelId,
        createdAt: data.createdAt || Date.now(),
        source: data.source,
        thought: data.thought,
        actions: data.actions,
        papers: data.papers,
        isLoading: false,
      };

      console.log('[Chat] Adding message:', { isAgentMessage, message });

      // Track agent message received
      if (isAgentMessage) {
        const responseTime = thinkingStartTime ? Date.now() - thinkingStartTime : 0;
        PostHogTracking.getInstance().messageReceived({
          sessionId: sessionId || 'unknown',
          responseTime,
          thinkingTime: responseTime,
        });
      }

      // If this is an agent message, simulate streaming by adding character by character
      if (isAgentMessage && message.text) {
        // Add the message with empty text first
        const streamingMessage = { ...message, text: '' };
        setMessages((prev) => [...prev, streamingMessage]);

        // Update last activity timestamp for real-time display
        const timestamp = new Date(message.createdAt).toISOString();
        setLastActivity(timestamp);

        // Stream the text character by character
        const fullText = message.text;
        let currentIndex = 0;

        const streamInterval = setInterval(() => {
          if (currentIndex < fullText.length) {
            setMessages((prev) => {
              const newMessages = [...prev];
              const messageIndex = newMessages.findIndex((msg) => msg.id === message.id);
              if (messageIndex !== -1) {
                newMessages[messageIndex] = {
                  ...newMessages[messageIndex],
                  text: fullText.slice(0, currentIndex + 1),
                };
              }
              return newMessages;
            });
            currentIndex++;

            // Scroll to bottom during streaming
            messagesEndRef.current?.scrollIntoView({ behavior: 'smooth' });
          } else {
            clearInterval(streamInterval);
            
            // Stop animation immediately when streaming is complete - this is the actual response
            console.log('[Chat] Agent response streaming complete, stopping animation');
            safeStopAnimation();
          }
        }, 10); // Adjust speed: lower = faster, higher = slower
      } else {
        // For non-agent messages, add normally
        setMessages((prev) => [...prev, message]);
        
        // Update last activity timestamp for real-time display
        const timestamp = new Date(message.createdAt).toISOString();
        setLastActivity(timestamp);
      }
    };

    // Control message handler
    const handleControlMessage = (data: ControlMessageData) => {
      console.log('[Chat] Received control message:', data);

      if (data.action === 'disable_input') {
        setInputDisabled(true);
      } else if (data.action === 'enable_input') {
        setInputDisabled(false);
      }
    };

    // Message complete handler
    const handleMessageComplete = () => {
      console.log('[Chat] Message complete - stopping animation immediately');
      // Stop animation immediately when message is complete - this means agent is done
      safeStopAnimation();
    };

    // Attach event listeners
    socketIOManager.on('messageBroadcast', handleMessageBroadcast);
    socketIOManager.on('controlMessage', handleControlMessage);
    socketIOManager.on('messageComplete', handleMessageComplete);

    // Join the session channel
    socketIOManager.joinChannel(channelId, serverId);

    // Set the active session channel ID for message filtering
    socketIOManager.setActiveSessionChannelId(channelId);
    console.log('[Chat] Set active session channel ID:', channelId);

    // Setup new session if needed
    setupNewSession();

    // Cleanup function
    return () => {
      socketIOManager.off('messageBroadcast', handleMessageBroadcast);
      socketIOManager.off('controlMessage', handleControlMessage);
      socketIOManager.off('messageComplete', handleMessageComplete);
      socketIOManager.leaveChannel(channelId);
      socketIOManager.clearActiveSessionChannelId();
    };
  }, [connectionStatus, channelId, agentId, socketIOManager, currentUserId, sessionData, sendMessage]);

<<<<<<< HEAD
  // --- Send Message Logic ---
  useEffect(() => {
    sendMessageRef.current = (
      messageText: string,
      options?: { useInternalKnowledge?: boolean }
    ) => {
      if (
        !messageText.trim() ||
        !currentUserId ||
        !channelId ||
        inputDisabled ||
        connectionStatus !== 'connected'
      ) {
        console.warn('[Chat] Cannot send message (stale state prevented):', {
          hasText: !!messageText.trim(),
          hasUserId: !!currentUserId,
          hasChannelId: !!channelId,
          inputDisabled,
          connectionStatus,
        });
        return;
      }

      // Add deep research suffix if enabled
      const finalMessageText = deepResearchEnabled
        ? `${messageText.trim()} Use FutureHouse to answer.`
        : messageText.trim();

      const userMessage: ChatMessage = {
        id: uuidv4(),
        name: getUserName(),
        text: finalMessageText,
        senderId: currentUserId,
        roomId: channelId,
        createdAt: Date.now(),
        source: CHAT_SOURCE,
        isLoading: false,
      };

      setMessages((prev) => [...prev, userMessage]);
      
      // Track message sent
      PostHogTracking.getInstance().messageSent({
        sessionId: sessionId || 'unknown',
        messageType: 'text',
        messageLength: finalMessageText.length,
      });
      
      // Start thinking animation with safeguards
      const currentTime = Date.now();
      setIsAgentThinking(true);
      setIsWaitingForResponse(true);
      setAnimationLocked(true);
      setThinkingStartTime(currentTime);
      setAnimationStartTime(currentTime);
      setInputDisabled(true);
      isCurrentlyThinking.current = true;
      
      console.log('[Chat] Started thinking animation at:', currentTime);

      console.log('[Chat] Sending message to session channel:', {
        messageText: finalMessageText,
        channelId,
        source: CHAT_SOURCE,
        deepResearch: deepResearchEnabled,
        useInternalKnowledge: options?.useInternalKnowledge ?? true,
      });

      socketIOManager.sendChannelMessage(
        finalMessageText,
        channelId,
        CHAT_SOURCE,
        undefined,
        undefined,
        options
      );

      // Clear any existing timeout
      if (responseTimeoutId) {
        clearTimeout(responseTimeoutId);
      }

      // Set backup timeout with better logging
      const timeoutId = setTimeout(() => {
        console.log('[Chat] Response timeout reached, re-enabling input');
        safeStopAnimation();
      }, 60000);
      
      setResponseTimeoutId(timeoutId);
    };
  });

  // This is a stable function that we can pass as a prop
  const sendMessage = useCallback(
    (messageText: string, options?: { useInternalKnowledge?: boolean }) => {
      sendMessageRef.current?.(messageText, options);
    },
    []
  );

  // --- Load Message History and Send Initial Query ---
=======
  // --- Load Message History (Simplified) ---
>>>>>>> c17bfd72
  useEffect(() => {
    if (
      !channelId ||
      !agentId ||
      !currentUserId ||
      connectionStatus !== 'connected' ||
      initStartedRef.current
    ) {
      return;
    }

    initStartedRef.current = true;
    setIsLoadingHistory(true);

    console.log(`[Chat] Loading message history for channel: ${channelId}`);

    // Load message history - try channel messages first, fallback to room memories
    const loadMessageHistory = async () => {
      try {
        // First try the channel messages API (matches new message format)
        const channelMessages = await getChannelMessages(channelId, 50);
        if (channelMessages.length > 0) {
          console.log(`[Chat] Loaded ${channelMessages.length} channel messages`);
          return channelMessages;
        }

        // Fallback to room memories if channel messages are empty
        console.log('[Chat] No channel messages found, trying room memories...');
        const roomMessages = await getRoomMemories(agentId, channelId, 50);
        console.log(`[Chat] Loaded ${roomMessages.length} room memory messages`);
        return roomMessages;
      } catch (error) {
        console.error('[Chat] Error loading message history:', error);
        return [];
      }
    };

    loadMessageHistory()
      .then((loadedMessages) => {
        console.log(`[Chat] Loaded ${loadedMessages.length} messages from history`);
        setMessages(loadedMessages);
        
        // Note: Initial message sending is now handled in the socket event listeners setup
        // This prevents race conditions between history loading and message sending
      })
      .catch((error) => {
        console.error('[Chat] Failed to load message history:', error);
      })
      .finally(() => {
        setIsLoadingHistory(false);
      });
  }, [channelId, agentId, connectionStatus, currentUserId]);

  // --- Auto-scroll to bottom ---
  useEffect(() => {
    if (messagesEndRef.current) {
      messagesEndRef.current.scrollIntoView({ behavior: 'smooth' });
    }
  }, [messages]);

  // --- Update real-time session stats ---
  useEffect(() => {
    if (messages.length > 0) {
      setCurrentMessageCount(messages.length);
      
      // Find the most recent message timestamp
      const mostRecentMessage = messages[messages.length - 1];
      if (mostRecentMessage) {
        const timestamp = new Date(mostRecentMessage.createdAt).toISOString();
        setLastActivity(timestamp);
      }
    }
  }, [messages]);

  // --- Initialize session stats ---
  useEffect(() => {
    if (sessionData) {
      setCurrentMessageCount(sessionData.messageCount || 0);
      setLastActivity(sessionData.lastActivity || null);
    }
  }, [sessionData]);

  // --- Update "time ago" display every minute ---
  useEffect(() => {
    const interval = setInterval(() => {
      // Trigger re-render to update "time ago" display
      setTimeUpdateTrigger(prev => prev + 1);
    }, 60000); // Update every minute

    return () => clearInterval(interval);
  }, []);

  // --- Form submission handler ---
  const handleSubmit = useCallback(
    (e: FormEvent) => {
      e.preventDefault();
      if (!input.trim() || !currentUserId || inputDisabled) return;

      const messageToSend = input.trim();
      setInput('');
      
      // Immediately start animation for better UX - ensure it shows before any async operations
      const currentTime = Date.now();
      setIsAgentThinking(true);
      setIsWaitingForResponse(true);
      setAnimationLocked(true);
      setAnimationStartTime(currentTime);
      setInputDisabled(true);
      isCurrentlyThinking.current = true;
      
      console.log('[Chat] Animation started immediately on submit at:', currentTime);
      
      sendMessage(messageToSend);
    },
    [input, currentUserId, inputDisabled, sendMessage]
  );

  // --- Handle Speech-to-Text ---
  const handleTranscript = useCallback(
    (transcribedText: string) => {
      console.log('[Chat] Received transcript:', transcribedText);

      if (transcribedText.trim()) {
        sendMessage(transcribedText.trim());
        setInput(''); // Clear the input field after sending
      }
    },
    [sendMessage]
  );

  // --- Handle Deep Research Toggle ---
  const handleDeepResearchToggle = useCallback(() => {
    setDeepResearchEnabled((prev) => !prev);
  }, []);

  // --- Handle File Upload ---
  const handleFileUpload = useCallback(
    (file: File, uploadResult: any) => {
      console.log('[Chat] File uploaded:', file.name, uploadResult);

      // Create a message indicating the file was uploaded and enable internal knowledge
      const fileMessage = `I've uploaded "${file.name}" to your knowledge base. Please analyze this document and tell me what it contains.`;
      sendMessage(fileMessage, { useInternalKnowledge: true });
    },
    [sendMessage]
  );

  // Check if environment is properly configured
  if (!agentId) {
    return (
      <div className="flex items-center justify-center h-full bg-gray-50 dark:bg-gray-900/20">
        <div className="text-center p-8 bg-white dark:bg-[#171717] rounded-lg border border-gray-200 dark:border-gray-800 shadow-sm max-w-md">
          <h2 className="text-xl font-semibold mb-4 text-gray-900 dark:text-white">Configuration Error</h2>
          <p className="text-gray-600 dark:text-gray-400 text-base mb-4 leading-relaxed">
            NEXT_PUBLIC_AGENT_ID is not configured in environment variables.
          </p>
          <p className="text-sm text-gray-500 dark:text-gray-500 leading-relaxed">
            Please check your .env file and ensure NEXT_PUBLIC_AGENT_ID is set.
          </p>
        </div>
      </div>
    );
  }

  // Check if user is authenticated
  if (!isReady) {
    return (
      <div className="flex items-center justify-center h-full bg-gray-50 dark:bg-gray-900/20">
        <div className="text-center p-8 bg-white dark:bg-[#171717] rounded-lg border border-gray-200 dark:border-gray-800 shadow-sm max-w-md">
          <h2 className="text-xl font-semibold mb-4 text-gray-900 dark:text-white">Loading...</h2>
          <p className="text-gray-600 dark:text-gray-400 text-base leading-relaxed">Initializing authentication...</p>
        </div>
      </div>
    );
  }

  return (
    <div className="h-full w-full flex flex-col bg-white dark:bg-[#171717]">
      {/* Fixed Header Section */}
              <div className="flex-shrink-0 px-4 sm:px-6 pt-10 sm:pt-8 pb-4 sm:pb-4 bg-white dark:bg-[#171717]">
        <div className="max-w-4xl mx-auto">
          <div className="mb-4">
            <h1 className="text-xl font-bold text-gray-900 dark:text-white leading-tight">
              {sessionData ? sessionData.title : <span className="animate-pulse">Loading session...</span>}
            </h1>
            {sessionData ? (
              <div className="flex items-center gap-3 mt-2">
                <div className="text-gray-600 dark:text-gray-400 text-sm">
                  {currentMessageCount} messages • Last activity{' '}
                  {lastActivity ? formatTimeAgo(lastActivity) : 'Never'}
                  {/* timeUpdateTrigger is used to force re-render of time display */}
                  {timeUpdateTrigger > 0 && ''}
                  {/* Real-time indicator */}
                </div>
                <div className="text-sm">
                  {renderConnectionStatus()}
                </div>
              </div>
            ) : (
              <div className="mt-2">
                {renderConnectionStatus()}
              </div>
            )}
          </div>
        </div>
      </div>

      {/* Scrollable Chat Messages */}
      <div className="flex-1 overflow-y-auto">
        <div className="max-w-4xl mx-auto px-4 sm:px-6 py-4 sm:py-6">
          {/* Connection status loading */}
          {connectionStatus === 'connecting' && !isWaitingForAgent && (
            <div className="flex items-center justify-center h-32">
              <div className="flex items-center gap-3">
                <LoadingSpinner />
                <span className="text-gray-600 dark:text-gray-400 text-base">Connecting to agent...</span>
              </div>
            </div>
          )}
          
          {/* Agent readiness loading */}
          {isWaitingForAgent && (
            <div className="flex items-center justify-center h-32">
              <div className="flex items-center gap-3">
                <LoadingSpinner />
                <span className="text-gray-600 dark:text-gray-400 text-base">{agentReadinessMessage}</span>
              </div>
            </div>
          )}
          
          {/* Connection error state */}
          {connectionStatus === 'error' && !isWaitingForAgent && (
            <div className="flex items-center justify-center h-32">
              <div className="text-center">
                <div className="text-red-500 dark:text-red-400 text-base mb-2">
                  ⚠️ Connection Error
                </div>
                <div className="text-gray-600 dark:text-gray-400 text-sm">
                  Unable to connect to the agent. Please try refreshing the page.
                </div>
              </div>
            </div>
          )}
          
          {/* Only show history loading if we're connected and actually loading history */}
          {connectionStatus === 'connected' && isLoadingHistory && !isWaitingForAgent && (
            <div className="flex items-center justify-center h-32">
              <div className="flex items-center gap-3">
                <LoadingSpinner />
                <span className="text-gray-600 dark:text-gray-400 text-base">Loading conversation history...</span>
              </div>
            </div>
          )}
          
          {/* Show chat messages when not loading */}
          {connectionStatus === 'connected' && !isWaitingForAgent && !isLoadingHistory && (
            <>
              <ChatMessages
                messages={messages}
                followUpPromptsMap={{}}
                onFollowUpClick={(prompt) => {
                  // Handle follow-up prompts by setting as new input
                  setInput(prompt);
                }}
              />
              {isShowingAnimation && (
                <div className="flex items-center gap-3 py-6 text-gray-600 dark:text-gray-400">
                  <LoadingSpinner />
                  <span className="text-base">
                    {process.env.NEXT_PUBLIC_AGENT_NAME || 'Agent'} is fetching science knowledge...
                  </span>
                </div>
              )}
              <div ref={messagesEndRef} />
            </>
          )}
        </div>
      </div>

      {/* Input Area - Fixed at Bottom */}
      <div className="flex-shrink-0 p-3 bg-white dark:bg-[#171717]">
        <div className="max-w-4xl mx-auto">
                      <div className="bg-white dark:bg-[#171717]">
            <TextareaWithActions
              input={input}
              onInputChange={(e) => setInput(e.target.value)}
              onSubmit={handleSubmit}
              isLoading={isShowingAnimation || inputDisabled || connectionStatus !== 'connected' || isWaitingForAgent}
              placeholder={
                !isUserAuthenticated()
                  ? 'Please login to start a chat..'
                  : isWaitingForAgent
                    ? 'Setting up agent...'
                    : connectionStatus === 'connected'
                      ? 'Type your message...'
                      : 'Connecting...'
              }
              onTranscript={handleTranscript}
              deepResearchEnabled={deepResearchEnabled}
              onDeepResearchToggle={handleDeepResearchToggle}
              onFileUpload={handleFileUpload}
              disabled={!isUserAuthenticated()}
            />
          </div>
        </div>
      </div>

   

      {/* Debug Info (Only when NEXT_PUBLIC_DEBUG is enabled) */}
      {process.env.NEXT_PUBLIC_DEBUG === 'true' && (
        <div className="mt-4 p-2 bg-gray-100 rounded text-xs text-gray-600">
          <div>Agent ID: {agentId}</div>
          <div>Session ID: {sessionId}</div>
          <div>Channel ID: {channelId}</div>
          <div>User ID: {currentUserId}</div>
          <div>User Name: {getUserName()}</div>
          <div>Connection: {connectionStatus}</div>
          <div>Server: {serverStatus}</div>
          <div>Agent Status: {agentStatus}</div>
          <div>Input Disabled: {inputDisabled ? 'true' : 'false'}</div>
          <div>Agent Thinking: {isAgentThinking ? 'true' : 'false'}</div>
        </div>
      )}
    </div>
  );
};

export default Chat;<|MERGE_RESOLUTION|>--- conflicted
+++ resolved
@@ -14,7 +14,6 @@
 import type { ChatMessage } from '@/types/chat-message';
 import { getChannelMessages, getRoomMemories, pingServer } from '@/lib/api-client';
 import { useUserManager } from '@/lib/user-manager';
-import { PostHogTracking } from '@/lib/posthog';
 
 // Simple spinner component
 const LoadingSpinner = () => (
@@ -695,16 +694,6 @@
 
       console.log('[Chat] Adding message:', { isAgentMessage, message });
 
-      // Track agent message received
-      if (isAgentMessage) {
-        const responseTime = thinkingStartTime ? Date.now() - thinkingStartTime : 0;
-        PostHogTracking.getInstance().messageReceived({
-          sessionId: sessionId || 'unknown',
-          responseTime,
-          thinkingTime: responseTime,
-        });
-      }
-
       // If this is an agent message, simulate streaming by adding character by character
       if (isAgentMessage && message.text) {
         // Add the message with empty text first
@@ -797,111 +786,7 @@
     };
   }, [connectionStatus, channelId, agentId, socketIOManager, currentUserId, sessionData, sendMessage]);
 
-<<<<<<< HEAD
-  // --- Send Message Logic ---
-  useEffect(() => {
-    sendMessageRef.current = (
-      messageText: string,
-      options?: { useInternalKnowledge?: boolean }
-    ) => {
-      if (
-        !messageText.trim() ||
-        !currentUserId ||
-        !channelId ||
-        inputDisabled ||
-        connectionStatus !== 'connected'
-      ) {
-        console.warn('[Chat] Cannot send message (stale state prevented):', {
-          hasText: !!messageText.trim(),
-          hasUserId: !!currentUserId,
-          hasChannelId: !!channelId,
-          inputDisabled,
-          connectionStatus,
-        });
-        return;
-      }
-
-      // Add deep research suffix if enabled
-      const finalMessageText = deepResearchEnabled
-        ? `${messageText.trim()} Use FutureHouse to answer.`
-        : messageText.trim();
-
-      const userMessage: ChatMessage = {
-        id: uuidv4(),
-        name: getUserName(),
-        text: finalMessageText,
-        senderId: currentUserId,
-        roomId: channelId,
-        createdAt: Date.now(),
-        source: CHAT_SOURCE,
-        isLoading: false,
-      };
-
-      setMessages((prev) => [...prev, userMessage]);
-      
-      // Track message sent
-      PostHogTracking.getInstance().messageSent({
-        sessionId: sessionId || 'unknown',
-        messageType: 'text',
-        messageLength: finalMessageText.length,
-      });
-      
-      // Start thinking animation with safeguards
-      const currentTime = Date.now();
-      setIsAgentThinking(true);
-      setIsWaitingForResponse(true);
-      setAnimationLocked(true);
-      setThinkingStartTime(currentTime);
-      setAnimationStartTime(currentTime);
-      setInputDisabled(true);
-      isCurrentlyThinking.current = true;
-      
-      console.log('[Chat] Started thinking animation at:', currentTime);
-
-      console.log('[Chat] Sending message to session channel:', {
-        messageText: finalMessageText,
-        channelId,
-        source: CHAT_SOURCE,
-        deepResearch: deepResearchEnabled,
-        useInternalKnowledge: options?.useInternalKnowledge ?? true,
-      });
-
-      socketIOManager.sendChannelMessage(
-        finalMessageText,
-        channelId,
-        CHAT_SOURCE,
-        undefined,
-        undefined,
-        options
-      );
-
-      // Clear any existing timeout
-      if (responseTimeoutId) {
-        clearTimeout(responseTimeoutId);
-      }
-
-      // Set backup timeout with better logging
-      const timeoutId = setTimeout(() => {
-        console.log('[Chat] Response timeout reached, re-enabling input');
-        safeStopAnimation();
-      }, 60000);
-      
-      setResponseTimeoutId(timeoutId);
-    };
-  });
-
-  // This is a stable function that we can pass as a prop
-  const sendMessage = useCallback(
-    (messageText: string, options?: { useInternalKnowledge?: boolean }) => {
-      sendMessageRef.current?.(messageText, options);
-    },
-    []
-  );
-
-  // --- Load Message History and Send Initial Query ---
-=======
   // --- Load Message History (Simplified) ---
->>>>>>> c17bfd72
   useEffect(() => {
     if (
       !channelId ||
