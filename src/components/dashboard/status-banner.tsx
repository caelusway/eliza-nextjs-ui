--- conflicted
+++ resolved
@@ -61,7 +61,6 @@
   };
 
   return (
-<<<<<<< HEAD
     <div className="border border-white/20 bg-black p-3 rounded-none">
       <div className="flex items-center gap-3 text-sm">
         <span className="text-white font-red-hat-mono font-normal leading-[0.9]">
@@ -80,10 +79,6 @@
           </>
         )}
       </div>
-=======
-    <div className="border border-white-400/30 bg-black/90 p-2 mb-4 text-xs">
-      <div>Last hypothesis #1,265 generated 2.0 min ATOM-driven autophagy in microglia</div>
->>>>>>> a7e461e7
     </div>
   );
 }