'use client';

import { PaperClipIcon } from '@heroicons/react/24/outline';
import clsx from 'clsx';
import { useRef, useState } from 'react';
import { Loader2 } from 'lucide-react';
import { Button } from '@/components/ui';
import { useUserManager } from '@/lib/user-manager';

interface FileUploadButtonProps {
  onFileUpload: (file: File, uploadResult: any) => void;
  disabled?: boolean;
  className?: string;
  isUploading?: boolean;
  onUploadStateChange?: (isUploading: boolean) => void;
}

const SUPPORTED_MIME_TYPES = [
  // Text files (all text/* MIME types are supported via UTF-8 decoding)
  'text/plain',
  'text/markdown', 
  'text/html',
  'text/csv', // ✅ Supported by document processor (contentType.includes('text/'))
  // Documents
  'application/pdf',
  'application/msword',
  'application/vnd.openxmlformats-officedocument.wordprocessingml.document',
  // Data formats
  'application/json',
  'application/xml',
];

const MAX_FILE_SIZE = 50 * 1024 * 1024; // 50MB

export const FileUploadButton = ({ 
  onFileUpload, 
  disabled, 
  className, 
  isUploading: externalIsUploading, 
  onUploadStateChange 
}: FileUploadButtonProps) => {
  const fileInputRef = useRef<HTMLInputElement>(null);
  const [internalIsUploading, setInternalIsUploading] = useState(false);
  const { getUserId } = useUserManager();

  // Use external state if provided, otherwise use internal state
  const isUploading = externalIsUploading !== undefined ? externalIsUploading : internalIsUploading;

  const handleButtonClick = () => {
    if (disabled || isUploading) return;
    fileInputRef.current?.click();
  };

  const handleFileChange = async (event: React.ChangeEvent<HTMLInputElement>) => {
    const file = event.target.files?.[0];
    if (!file) return;

    // Reset the input value so the same file can be selected again
    event.target.value = '';

    // Validate file type
    if (!SUPPORTED_MIME_TYPES.includes(file.type)) {
      alert(`Unsupported file type: ${file.type}`);
      return;
    }

    // Validate file size
    if (file.size > MAX_FILE_SIZE) {
      alert('File is too large. Maximum size is 50MB.');
      return;
    }

    // Set uploading state
    if (onUploadStateChange) {
      onUploadStateChange(true);
    } else {
      setInternalIsUploading(true);
    }

    try {
      const agentId = process.env.NEXT_PUBLIC_AGENT_ID;
      const userId = getUserId();

      if (!agentId) {
        throw new Error('Agent ID not configured');
      }

      if (!userId) {
        throw new Error('User ID not available');
      }

      // Create FormData
      const formData = new FormData();
      formData.append('files', file); // Note: 'files' not 'file' for knowledge upload

      // Upload via the dedicated upload API route
      const response = await fetch(
        `/api/upload-media?agentId=${agentId}&userId=${encodeURIComponent(userId)}`,
        {
          method: 'POST',
          body: formData,
        }
      );

      if (!response.ok) {
        const errorData = await response.json().catch(() => ({}));
        throw new Error(errorData.error?.message || `Upload failed: ${response.status}`);
      }

      const result = await response.json();

      // Always call the callback with the result (success or failure)
      onFileUpload(file, result);

      // If upload failed, the parent will handle error display
      
    } catch (error) {
      console.error('File upload error:', error);
      
      // Create an error result object and pass it to the callback
      const errorResult = {
        success: false,
        error: {
          code: 'NETWORK_ERROR',
          message: error instanceof Error ? error.message : 'Unknown error occurred'
        }
      };
      
      onFileUpload(file, errorResult);
    } finally {
      // Clear uploading state
      if (onUploadStateChange) {
        onUploadStateChange(false);
      } else {
        setInternalIsUploading(false);
      }
    }
  };

  return (
    <>
      <Button
        type="button"
        onClick={handleButtonClick}
        disabled={disabled || isUploading}
        aria-label="Upload file"
        className={clsx(
<<<<<<< HEAD
          'size-10 group relative overflow-hidden',
          disabled && 'opacity-60 cursor-not-allowed',
=======
          'size-10 rounded-lg border focus:outline-none transition-colors duration-200 relative',
          isUploading && !disabled
            ? 'bg-brand hover:bg-brand-hover border-brand text-white shadow-md shadow-brand/20'
            : 'bg-zinc-900 hover:bg-zinc-800 border-zinc-700 hover:border-zinc-600 text-zinc-400 hover:text-zinc-300',
          disabled && 'opacity-50 cursor-not-allowed',
>>>>>>> 05cf03f5
          className
        )}
      >
        {isUploading && !disabled ? (
          <Loader2 className="!h-5 !w-5 !shrink-0 animate-spin" />
        ) : (
          <PaperClipIcon className={clsx(
<<<<<<< HEAD
            "!h-5 !w-5 !shrink-0 transition-all duration-300 ease-out",
            disabled 
              ? "text-zinc-500"
              : " hover:text-brand-hover"
=======
            "!h-5 !w-5 !shrink-0",
            "text-zinc-400"
>>>>>>> 05cf03f5
          )} />
        )}
        
        {/* Clean upload indicator */}
        {isUploading && !disabled && (
          <div className="absolute -top-1 -right-1 w-2 h-2 bg-brand rounded-full" />
        )}
      </Button>

      <input
        ref={fileInputRef}
        type="file"
        accept={[
          ...SUPPORTED_MIME_TYPES,
        ].join(',')}
        onChange={handleFileChange}
        className="hidden"
      />
    </>
  );
};

export default FileUploadButton;<|MERGE_RESOLUTION|>--- conflicted
+++ resolved
@@ -145,16 +145,11 @@
         disabled={disabled || isUploading}
         aria-label="Upload file"
         className={clsx(
-<<<<<<< HEAD
-          'size-10 group relative overflow-hidden',
-          disabled && 'opacity-60 cursor-not-allowed',
-=======
           'size-10 rounded-lg border focus:outline-none transition-colors duration-200 relative',
           isUploading && !disabled
             ? 'bg-brand hover:bg-brand-hover border-brand text-white shadow-md shadow-brand/20'
             : 'bg-zinc-900 hover:bg-zinc-800 border-zinc-700 hover:border-zinc-600 text-zinc-400 hover:text-zinc-300',
           disabled && 'opacity-50 cursor-not-allowed',
->>>>>>> 05cf03f5
           className
         )}
       >
@@ -162,15 +157,8 @@
           <Loader2 className="!h-5 !w-5 !shrink-0 animate-spin" />
         ) : (
           <PaperClipIcon className={clsx(
-<<<<<<< HEAD
-            "!h-5 !w-5 !shrink-0 transition-all duration-300 ease-out",
-            disabled 
-              ? "text-zinc-500"
-              : " hover:text-brand-hover"
-=======
             "!h-5 !w-5 !shrink-0",
             "text-zinc-400"
->>>>>>> 05cf03f5
           )} />
         )}
         
